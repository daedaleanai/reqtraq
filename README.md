# Reqtraq


Reqtraq is an open source go library for requirement management, as mandated by
DO-178C.
Reqtraq is designed to stay out of your way. It requires no user interaction for day-to-day tasks.
Instead, it parses documents that are required in the certification process and extracts everything
it needs from there.

Reqtraq has 3 main components:
1. Precommit hook: makes sure the documents have the correct structure and linking:
  * Correctly named
  * Requirements correctly formatted and continuous
  * References exist, Parent requirements exist and not DELETED
  * Required attributes are there and correctly formatted
  * Linkifies documents
2. Prepush hook: exports tasks to desired task management tool (supported for Phabricator, JIRA and others need to be added)
3. Standalone binary:
  * Report generation with filtering
  * Phabricator export
  * Web tool



<<<<<<< HEAD
## How To Build
## Required Software
```
Install Go according to instructions on https://golang.org/doc/install
```

##Installing Reqtraq

```
git clone https://github.com/daedaleanai/reqtraq
cd reqtraq/reqtraq
go build .
go install .
=======
## Installing Reqtraq
### Dependencies
	go
### Installation
```
go get github.com/daedaleanai/reqtraq
cd $GOPATH/src/github.com/daedaleanai/reqtraq/reqtraq
go build
go install
>>>>>>> 36171dc1
```
## Using Reqtraq
Reqtraq is tightly intergrated with Git and Lyx (a Latex WYWIG). In order to successfully use Reqtraq your requirement documents need to be written in Lyx, and each requirement delimited with a lyx Note. See the example documents in the `certdocs` directory for some good templates.
Reqtraq uses the Git history to figure out the Git commits associated with a requirement and the Phabricator API to assess the completion status of each requirement.
### Usage examples
#### Getting the next available requirement ID
```
> reqtraq nextid certdocs/0-DDLN-212-SDD.lyx
REQ-0-DDLN-SWL-019
```

#### Parse and List requirements
```
> reqtraq list certdocs/0-DDLN-100-ORD.lyx
Requirement REQ-0-DDLN-SYS-001  Bidirectional tracing.
...
```

#### Report generation
```
> reqtraq reportdown
2017/06/06 22:48:12 Creating ./req-down.html (this may take a while)...
...
```
Filtering:
```
> reqtraq reportdown --id_filter=".*0-DDLN-SYS.*"
2017/06/06 22:51:23 Creating ./req-down.html (this may take a while)...
2017/06/06 22:51:41 Creating ./req-down-filtered.html (this may take a while)...
```

#### Start the web interface
```
> reqtraq web :8080
Server started on http://localhost:8080
```


## Getting help
```
reqtraq help
```
Shows general help and a list of commands
```
reqtraq help <command>
```
Displays help on a specific command.<|MERGE_RESOLUTION|>--- conflicted
+++ resolved
@@ -20,77 +20,65 @@
   * Phabricator export
   * Web tool
 
-
-
-<<<<<<< HEAD
-## How To Build
-## Required Software
+## How to install Reqtraq
+### Dependencies
 ```
-Install Go according to instructions on https://golang.org/doc/install
+Install Go according to the instructions on https://golang.org/doc/install
 ```
 
-##Installing Reqtraq
+### Installation 
+```
+$ go get github.com/daedaleanai/reqtraq
+$ cd $GOPATH/src/github.com/daedaleanai/reqtraq/reqtraq
+$ go build
+$ go install
+```
 
-```
-git clone https://github.com/daedaleanai/reqtraq
-cd reqtraq/reqtraq
-go build .
-go install .
-=======
-## Installing Reqtraq
-### Dependencies
-	go
-### Installation
-```
-go get github.com/daedaleanai/reqtraq
-cd $GOPATH/src/github.com/daedaleanai/reqtraq/reqtraq
-go build
-go install
->>>>>>> 36171dc1
-```
 ## Using Reqtraq
 Reqtraq is tightly intergrated with Git and Lyx (a Latex WYWIG). In order to successfully use Reqtraq your requirement documents need to be written in Lyx, and each requirement delimited with a lyx Note. See the example documents in the `certdocs` directory for some good templates.
 Reqtraq uses the Git history to figure out the Git commits associated with a requirement and the Phabricator API to assess the completion status of each requirement.
+
 ### Usage examples
 #### Getting the next available requirement ID
 ```
-> reqtraq nextid certdocs/0-DDLN-212-SDD.lyx
+$ cd $GOPATH/src/github.com/daedaleanai/reqtraq/
+$ reqtraq nextid certdocs/0-DDLN-212-SDD.lyx
 REQ-0-DDLN-SWL-019
 ```
 
 #### Parse and List requirements
 ```
-> reqtraq list certdocs/0-DDLN-100-ORD.lyx
+$ reqtraq list certdocs/0-DDLN-100-ORD.lyx
 Requirement REQ-0-DDLN-SYS-001  Bidirectional tracing.
 ...
 ```
 
 #### Report generation
+In report tags such as 'Changelists' and 'Problem Reports' will not work if not integrated with a task manager such as Phrabricator etc. (currently supported for Phabricator, JIRA and others need to be added)
 ```
-> reqtraq reportdown
+$ reqtraq reportdown
 2017/06/06 22:48:12 Creating ./req-down.html (this may take a while)...
 ...
 ```
 Filtering:
 ```
-> reqtraq reportdown --id_filter=".*0-DDLN-SYS.*"
+$ reqtraq reportdown --id_filter=".*0-DDLN-SYS.*"
 2017/06/06 22:51:23 Creating ./req-down.html (this may take a while)...
 2017/06/06 22:51:41 Creating ./req-down-filtered.html (this may take a while)...
 ```
 
 #### Start the web interface
 ```
-> reqtraq web :8080
+$ reqtraq web :8080
 Server started on http://localhost:8080
 ```
 
-
 ## Getting help
 ```
-reqtraq help
+$ reqtraq help
 ```
 Shows general help and a list of commands
 ```
-reqtraq help <command>
+$ reqtraq help <command>
 ```
 Displays help on a specific command.